--- conflicted
+++ resolved
@@ -23,10 +23,7 @@
 import org.scalatest.junit.JUnitSuite
 import org.junit.Test
 import org.junit.Assert._
-<<<<<<< HEAD
-=======
 import kafka.common.KafkaException
->>>>>>> 602acaf4
 
 
 class UtilsTest extends JUnitSuite {
@@ -56,26 +53,6 @@
     assertEquals(2, its.next())
     assertEquals(1, its.next())
   }
-<<<<<<< HEAD
-
-  @Test
-  def testCircularIterator() {
-    val l = List(1, 2)
-    val itl = Utils.circularIterator(l)
-    assertEquals(1, itl.next())
-    assertEquals(2, itl.next())
-    assertEquals(1, itl.next())
-    assertEquals(2, itl.next())
-    assertFalse(itl.hasDefiniteSize)
-
-    val s = Set(1, 2)
-    val its = Utils.circularIterator(s)
-    assertEquals(1, its.next())
-    assertEquals(2, its.next())
-    assertEquals(1, its.next())
-    assertEquals(2, its.next())
-    assertEquals(1, its.next())
-=======
   
   @Test
   def testReadBytes() {
@@ -83,7 +60,6 @@
       val bytes = testCase.getBytes
       assertTrue(Arrays.equals(bytes, Utils.readBytes(ByteBuffer.wrap(bytes))))
     }
->>>>>>> 602acaf4
   }
 
 }